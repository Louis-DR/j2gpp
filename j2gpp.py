--- conflicted
+++ resolved
@@ -97,12 +97,9 @@
 argparser.add_argument("-I", "--incdir",  dest="incdir",  help="Include directories for include and import Jinja2 statements", nargs='+')
 argparser.add_argument("-D", "--define",  dest="define",  help="Define global variables in the format name=value",             nargs='+')
 argparser.add_argument("-V", "--varfile", dest="varfile", help="Global variables files",                                       nargs='+')
-<<<<<<< HEAD
 argparser.add_argument(      "--version", dest="version", help="Print J2GPP version and quits",                                action="store_true", default=False)
 argparser.add_argument(      "--license", dest="license", help="Print J2GPP license and quits",                                action="store_true", default=False)
-=======
 argparser.add_argument(      "--perf",    dest="perf",    help="Measure and display performance",                              action="store_true", default=False)
->>>>>>> 6ccf0b7b
 args, args_unknown = argparser.parse_known_args()
 
 if args.version:
